package yandex

import (
	"context"
	"encoding/json"
	"fmt"
	"os"
	"strings"

	"github.com/hashicorp/terraform-plugin-sdk/v2/diag"
	"github.com/hashicorp/terraform-plugin-sdk/v2/helper/schema"
	"github.com/yandex-cloud/terraform-provider-yandex/version"
	"github.com/yandex-cloud/terraform-provider-yandex/yandex/internal/mutexkv"
)

const (
	defaultMaxRetries      = 5
	defaultEndpoint        = "api.cloud.yandex.net:443"
	defaultStorageEndpoint = "storage.yandexcloud.net"
	defaultYMQEndpoint     = "message-queue.api.cloud.yandex.net"
)

// Global MutexKV
var mutexKV = mutexkv.NewMutexKV()

func Provider() *schema.Provider {
	return provider(false)
}

func emptyFolderProvider() *schema.Provider {
	return provider(true)
}

func provider(emptyFolder bool) *schema.Provider {
	provider := &schema.Provider{
		Schema: map[string]*schema.Schema{
			"endpoint": {
				Type:        schema.TypeString,
				Optional:    true,
				DefaultFunc: schema.EnvDefaultFunc("YC_ENDPOINT", defaultEndpoint),
				Description: descriptions["endpoint"],
			},
			"folder_id": {
				Type:        schema.TypeString,
				Optional:    true,
				DefaultFunc: schema.EnvDefaultFunc("YC_FOLDER_ID", nil),
				Description: descriptions["folder_id"],
			},
			"cloud_id": {
				Type:        schema.TypeString,
				Optional:    true,
				DefaultFunc: schema.EnvDefaultFunc("YC_CLOUD_ID", nil),
				Description: descriptions["cloud_id"],
			},
			"organization_id": {
				Type:        schema.TypeString,
				Optional:    true,
				DefaultFunc: schema.EnvDefaultFunc("YC_ORGANIZATION_ID", nil),
				Description: descriptions["organization_id"],
			},
			"zone": {
				Type:        schema.TypeString,
				Optional:    true,
				DefaultFunc: schema.EnvDefaultFunc("YC_ZONE", nil),
				Description: descriptions["zone"],
			},
			"token": {
				Type:        schema.TypeString,
				Optional:    true,
				DefaultFunc: schema.EnvDefaultFunc("YC_TOKEN", nil),
				Description: descriptions["token"],
			},
			"service_account_key_file": {
				Type:          schema.TypeString,
				Optional:      true,
				DefaultFunc:   schema.EnvDefaultFunc("YC_SERVICE_ACCOUNT_KEY_FILE", nil),
				Description:   descriptions["service_account_key_file"],
				ConflictsWith: []string{"token"},
				ValidateFunc:  validateSAKey,
			},
			"storage_endpoint": {
				Type:        schema.TypeString,
				Optional:    true,
				DefaultFunc: schema.EnvDefaultFunc("YC_STORAGE_ENDPOINT_URL", defaultStorageEndpoint),
				Description: descriptions["storage_endpoint"],
			},
			"storage_access_key": {
				Type:        schema.TypeString,
				Optional:    true,
				DefaultFunc: schema.EnvDefaultFunc("YC_STORAGE_ACCESS_KEY", nil),
				Description: descriptions["storage_access_key"],
			},
			"storage_secret_key": {
				Type:        schema.TypeString,
				Optional:    true,
				DefaultFunc: schema.EnvDefaultFunc("YC_STORAGE_SECRET_KEY", nil),
				Description: descriptions["storage_secret_key"],
			},
			"insecure": {
				Type:        schema.TypeBool,
				Optional:    true,
				DefaultFunc: schema.EnvDefaultFunc("YC_INSECURE", false),
				Description: descriptions["insecure"],
			},
			"plaintext": {
				Type:        schema.TypeBool,
				Optional:    true,
				DefaultFunc: schema.EnvDefaultFunc("YC_PLAINTEXT", false),
				Description: descriptions["plaintext"],
			},
			"max_retries": {
				Type:        schema.TypeInt,
				Optional:    true,
				Default:     defaultMaxRetries,
				Description: descriptions["max_retries"],
			},
			"ymq_endpoint": {
				Type:        schema.TypeString,
				Optional:    true,
				DefaultFunc: schema.EnvDefaultFunc("YC_MESSAGE_QUEUE_ENDPOINT", defaultYMQEndpoint),
				Description: descriptions["ymq_endpoint"],
			},
			"ymq_access_key": {
				Type:        schema.TypeString,
				Optional:    true,
				DefaultFunc: schema.EnvDefaultFunc("YC_MESSAGE_QUEUE_ACCESS_KEY", nil),
				Description: descriptions["ymq_access_key"],
			},
			"ymq_secret_key": {
				Type:        schema.TypeString,
				Optional:    true,
				Sensitive:   true,
				DefaultFunc: schema.EnvDefaultFunc("YC_MESSAGE_QUEUE_SECRET_KEY", nil),
				Description: descriptions["ymq_secret_key"],
			},
		},

		DataSourcesMap: map[string]*schema.Resource{

			"yandex_alb_backend_group":                                dataSourceYandexALBBackendGroup(),
			"yandex_alb_http_router":                                  dataSourceYandexALBHTTPRouter(),
			"yandex_alb_load_balancer":                                dataSourceYandexALBLoadBalancer(),
			"yandex_alb_target_group":                                 dataSourceYandexALBTargetGroup(),
			"yandex_alb_virtual_host":                                 dataSourceYandexALBVirtualHost(),
			"yandex_api_gateway":                                      dataSourceYandexApiGateway(),
			"yandex_billing_account":                                  dataSourceYandexBillingAccountContent(),
			"yandex_certificate_manager_content":                      dataSourceYandexCertificateManagerContent(),
			"yandex_certificate_manager_list":                         dataSourceYandexCertificateManagerList(),
			"yandex_client_config":                                    dataSourceYandexClientConfig(),
<<<<<<< HEAD
=======
			"yandex_cdn_origin_group":                                 dataSourceYandexCDNOriginGroup(),
			"yandex_cdn_resource":                                     dataSourceYandexCDNResource(),
			"yandex_container_registry":                               dataSourceYandexContainerRegistry(),
			"yandex_container_repository":                             dataSourceYandexContainerRepository(),
>>>>>>> df6261a4
			"yandex_compute_disk":                                     dataSourceYandexComputeDisk(),
			"yandex_compute_disk_placement_group":                     dataSourceYandexComputeDiskPlacementGroup(),
			"yandex_compute_image":                                    dataSourceYandexComputeImage(),
			"yandex_compute_instance":                                 dataSourceYandexComputeInstance(),
			"yandex_compute_instance_group":                           dataSourceYandexComputeInstanceGroup(),
			"yandex_compute_placement_group":                          dataSourceYandexComputePlacementGroup(),
			"yandex_compute_snapshot":                                 dataSourceYandexComputeSnapshot(),
			"yandex_container_registry":                               dataSourceYandexContainerRegistry(),
			"yandex_container_repository":                             dataSourceYandexContainerRepository(),
			"yandex_dataproc_cluster":                                 dataSourceYandexDataprocCluster(),
			"yandex_dns_zone":                                         dataSourceYandexDnsZone(),
			"yandex_function":                                         dataSourceYandexFunction(),
			"yandex_function_scaling_policy":                          dataSourceYandexFunctionScalingPolicy(),
			"yandex_function_trigger":                                 dataSourceYandexFunctionTrigger(),
			"yandex_iam_policy":                                       dataSourceYandexIAMPolicy(),
			"yandex_iam_role":                                         dataSourceYandexIAMRole(),
			"yandex_iam_service_account":                              dataSourceYandexIAMServiceAccount(),
			"yandex_iam_user":                                         dataSourceYandexIAMUser(),
			"yandex_iot_core_device":                                  dataSourceYandexIoTCoreDevice(),
			"yandex_iot_core_registry":                                dataSourceYandexIoTCoreRegistry(),
			"yandex_kubernetes_cluster":                               dataSourceYandexKubernetesCluster(),
			"yandex_kubernetes_node_group":                            dataSourceYandexKubernetesNodeGroup(),
			"yandex_lb_network_load_balancer":                         dataSourceYandexLBNetworkLoadBalancer(),
			"yandex_lb_target_group":                                  dataSourceYandexLBTargetGroup(),
			"yandex_lockbox_secret_payload":                           dataSourceYandexLockBoxSecretPayload(),
			"yandex_logging_group":                                    dataSourceYandexLoggingGroup(),
			"yandex_mdb_clickhouse_cluster":                           dataSourceYandexMDBClickHouseCluster(),
			"yandex_mdb_elasticsearch_cluster":                        dataSourceYandexMDBElasticsearchCluster(),
			"yandex_mdb_greenplum_cluster":                            dataSourceYandexMDBGreenplumCluster(),
			"yandex_mdb_kafka_cluster":                                dataSourceYandexMDBKafkaCluster(),
			"yandex_mdb_kafka_topic":                                  dataSourceYandexMDBKafkaTopic(),
			"yandex_mdb_mongodb_cluster":                              dataSourceYandexMDBMongodbCluster(),
			"yandex_mdb_mysql_cluster":                                dataSourceYandexMDBMySQLCluster(),
			"yandex_mdb_postgresql_cluster":                           dataSourceYandexMDBPostgreSQLCluster(),
			"yandex_mdb_redis_cluster":                                dataSourceYandexMDBRedisCluster(),
			"yandex_mdb_sqlserver_cluster":                            dataSourceYandexMDBSQLServerCluster(),
			"yandex_message_queue":                                    dataSourceYandexMessageQueue(),
			"yandex_organizationmanager_saml_federation":              dataSourceYandexOrganizationManagerSamlFederation(),
			"yandex_organizationmanager_saml_federation_user_account": dataSourceYandexOrganizationManagerSamlFederationUserAccount(),
			"yandex_resource_compute_cloud":                           dataSourceYandexResourcesComputeCloudContent(),
			"yandex_resource_mdb_mongodb":                             dataSourceYandexResourcesMdbMongoDbContent(),
			"yandex_resource_mdb_mysql":                               dataSourceYandexResourcesMdbMySqlContent(),
			"yandex_resource_mdb_postgresql":                          dataSourceYandexResourcesMdbPostgreSqlContent(),
			"yandex_resource_mdb_redis":                               dataSourceYandexResourcesMdbRedisContent(),
			"yandex_resourcemanager_cloud":                            dataSourceYandexResourceManagerCloud(),
			"yandex_resourcemanager_folder":                           dataSourceYandexResourceManagerFolder(),
			"yandex_serverless_container":                             dataSourceYandexServerlessContainer(),
			"yandex_vpc_address":                                      dataSourceYandexVPCAddress(),
			"yandex_vpc_network":                                      dataSourceYandexVPCNetwork(),
			"yandex_vpc_route_table":                                  dataSourceYandexVPCRouteTable(),
			"yandex_vpc_security_group":                               dataSourceYandexVPCSecurityGroup(),
			"yandex_vpc_security_group_rule":                          dataSourceYandexVPCSecurityGroupRule(),
			"yandex_vpc_subnet":                                       dataSourceYandexVPCSubnet(),
			"yandex_ydb_database_dedicated":                           dataSourceYandexYDBDatabaseDedicated(),
			"yandex_ydb_database_serverless":                          dataSourceYandexYDBDatabaseServerless(),
		},

		ResourcesMap: map[string]*schema.Resource{
			"yandex_alb_backend_group":                            resourceYandexALBBackendGroup(),
			"yandex_alb_http_router":                              resourceYandexALBHTTPRouter(),
			"yandex_alb_load_balancer":                            resourceYandexALBLoadBalancer(),
			"yandex_alb_target_group":                             resourceYandexALBTargetGroup(),
			"yandex_alb_virtual_host":                             addPassthroughImport(withALBVirtualHostID(resourceYandexALBVirtualHost())),
			"yandex_api_gateway":                                  resourceYandexApiGateway(),
			"yandex_container_registry":                           resourceYandexContainerRegistry(),
			"yandex_container_registry_iam_binding":               resourceYandexContainerRegistryIAMBinding(),
			"yandex_container_repository":                         resourceYandexContainerRepository(),
			"yandex_container_repository_iam_binding":             resourceYandexContainerRepositoryIAMBinding(),
			"yandex_cdn_origin_group":                             resourceYandexCDNOriginGroup(),
			"yandex_cdn_resource":                                 resourceYandexCDNResource(),
			"yandex_compute_disk":                                 resourceYandexComputeDisk(),
			"yandex_compute_disk_placement_group":                 resourceYandexComputeDiskPlacementGroup(),
			"yandex_compute_image":                                resourceYandexComputeImage(),
			"yandex_compute_instance":                             resourceYandexComputeInstance(),
			"yandex_compute_instance_group":                       resourceYandexComputeInstanceGroup(),
			"yandex_compute_snapshot":                             resourceYandexComputeSnapshot(),
			"yandex_compute_placement_group":                      resourceYandexComputePlacementGroup(),
			"yandex_dataproc_cluster":                             resourceYandexDataprocCluster(),
			"yandex_dns_recordset":                                resourceYandexDnsRecordSet(),
			"yandex_dns_zone":                                     resourceYandexDnsZone(),
			"yandex_function_iam_binding":                         resourceYandexFunctionIAMBinding(),
			"yandex_function":                                     resourceYandexFunction(),
			"yandex_function_scaling_policy":                      resourceYandexFunctionScalingPolicy(),
			"yandex_function_trigger":                             resourceYandexFunctionTrigger(),
			"yandex_iam_service_account":                          resourceYandexIAMServiceAccount(),
			"yandex_iam_service_account_api_key":                  resourceYandexIAMServiceAccountAPIKey(),
			"yandex_iam_service_account_iam_binding":              resourceYandexIAMServiceAccountIAMBinding(),
			"yandex_iam_service_account_iam_member":               resourceYandexIAMServiceAccountIAMMember(),
			"yandex_iam_service_account_iam_policy":               resourceYandexIAMServiceAccountIAMPolicy(),
			"yandex_iam_service_account_key":                      resourceYandexIAMServiceAccountKey(),
			"yandex_iam_service_account_static_access_key":        resourceYandexIAMServiceAccountStaticAccessKey(),
			"yandex_iot_core_device":                              resourceYandexIoTCoreDevice(),
			"yandex_iot_core_registry":                            resourceYandexIoTCoreRegistry(),
			"yandex_kms_symmetric_key_iam_binding":                resourceYandexKMSSymmetricKeyIAMBinding(),
			"yandex_kms_symmetric_key":                            resourceYandexKMSSymmetricKeyKey(),
			"yandex_kms_secret_ciphertext":                        resourceYandexKMSSecretCiphertext(),
			"yandex_kubernetes_cluster":                           resourceYandexKubernetesCluster(),
			"yandex_kubernetes_node_group":                        resourceYandexKubernetesNodeGroup(),
			"yandex_lb_network_load_balancer":                     resourceYandexLBNetworkLoadBalancer(),
			"yandex_lb_target_group":                              resourceYandexLBTargetGroup(),
			"yandex_logging_group":                                resourceYandexLoggingGroup(),
			"yandex_mdb_clickhouse_cluster":                       resourceYandexMDBClickHouseCluster(),
			"yandex_mdb_mongodb_cluster":                          resourceYandexMDBMongodbCluster(),
			"yandex_mdb_mysql_cluster":                            resourceYandexMDBMySQLCluster(),
			"yandex_mdb_sqlserver_cluster":                        resourceYandexMDBSQLServerCluster(),
			"yandex_mdb_greenplum_cluster":                        resourceYandexMDBGreenplumCluster(),
			"yandex_mdb_postgresql_cluster":                       resourceYandexMDBPostgreSQLCluster(),
			"yandex_mdb_redis_cluster":                            resourceYandexMDBRedisCluster(),
			"yandex_mdb_kafka_cluster":                            resourceYandexMDBKafkaCluster(),
			"yandex_mdb_kafka_topic":                              resourceYandexMDBKafkaTopic(),
			"yandex_mdb_elasticsearch_cluster":                    resourceYandexMDBElasticsearchCluster(),
			"yandex_message_queue":                                resourceYandexMessageQueue(),
			"yandex_organizationmanager_organization_iam_member":  resourceYandexOrganizationManagerOrganizationIAMMember(),
			"yandex_organizationmanager_organization_iam_binding": resourceYandexOrganizationManagerOrganizationIAMBinding(),
			"yandex_organizationmanager_saml_federation":          resourceYandexOrganizationManagerSamlFederation(),
			"yandex_resourcemanager_cloud_iam_binding":            resourceYandexResourceManagerCloudIAMBinding(),
			"yandex_resourcemanager_cloud_iam_member":             resourceYandexResourceManagerCloudIAMMember(),
			"yandex_resourcemanager_folder_iam_binding":           resourceYandexResourceManagerFolderIAMBinding(),
			"yandex_resourcemanager_folder_iam_member":            resourceYandexResourceManagerFolderIAMMember(),
			"yandex_resourcemanager_folder_iam_policy":            resourceYandexResourceManagerFolderIAMPolicy(),
			"yandex_resourcemanager_folder":                       resourceYandexResourceManagerFolder(),
			"yandex_serverless_container":                         resourceYandexServerlessContainer(),
			"yandex_storage_bucket":                               resourceYandexStorageBucket(),
			"yandex_storage_object":                               resourceYandexStorageObject(),
			"yandex_vpc_address":                                  resourceYandexVPCAddress(),
			"yandex_vpc_network":                                  resourceYandexVPCNetwork(),
			"yandex_vpc_route_table":                              resourceYandexVPCRouteTable(),
			"yandex_vpc_security_group":                           resourceYandexVPCSecurityGroup(),
			"yandex_vpc_default_security_group":                   resourceYandexVPCDefaultSecurityGroup(),
			"yandex_vpc_security_group_rule":                      resourceYandexVpcSecurityGroupRule(),
			"yandex_vpc_subnet":                                   resourceYandexVPCSubnet(),
			"yandex_ydb_database_dedicated":                       resourceYandexYDBDatabaseDedicated(),
			"yandex_ydb_database_serverless":                      resourceYandexYDBDatabaseServerless(),
		},
	}

	provider.ConfigureContextFunc = func(ctx context.Context, d *schema.ResourceData) (interface{}, diag.Diagnostics) {
		return providerConfigure(ctx, d, provider, emptyFolder)
	}

	return provider
}

func addPassthroughImport(r *schema.Resource) *schema.Resource {
	r.Importer = &schema.ResourceImporter{
		State: schema.ImportStatePassthrough,
	}
	return r
}

type crudFunc = func(d *schema.ResourceData, meta interface{}) error

func withALBVirtualHostID(r *schema.Resource) *schema.Resource {
	r.Read = wrapParseVirtualHostID(r.Read)
	r.Update = wrapParseVirtualHostID(r.Update)
	r.Delete = wrapParseVirtualHostID(r.Delete)
	return r
}

func wrapParseVirtualHostID(f crudFunc) crudFunc {
	return func(d *schema.ResourceData, meta interface{}) error {
		attrs := strings.Split(d.Id(), "/")
		if len(attrs) < 2 {
			return fmt.Errorf("error reading virtual_host, wrong id: %q", d.Id())
		}
		if err := d.Set("http_router_id", attrs[0]); err != nil {
			return err
		}
		if err := d.Set("name", attrs[1]); err != nil {
			return err
		}
		return f(d, meta)
	}
}

var descriptions = map[string]string{
	"endpoint": "The API endpoint for Yandex.Cloud SDK client.",

	"folder_id": "The default folder ID where resources will be placed.",

	"cloud_id": "ID of Yandex.Cloud tenant.",

	"zone": "The zone where operations will take place. Examples\n" +
		"are ru-central1-a, ru-central2-c, etc.",

	"token": "The access token for API operations.",

	"service_account_key_file": "Either the path to or the contents of a Service Account key file in JSON format.",

	"insecure": "Explicitly allow the provider to perform \"insecure\" SSL requests. If omitted," +
		"default value is `false`.",

	"plaintext": "Disable use of TLS. Default value is `false`.",

	"max_retries": "The maximum number of times an API request is being executed. \n" +
		"If the API request still fails, an error is thrown.",

	"storage_endpoint": "Yandex.Cloud storage service endpoint. Default is \n" + defaultStorageEndpoint,

	"storage_access_key": "Yandex.Cloud storage service access key. \n" +
		"Used when a storage data/resource doesn't have an access key explicitly specified.",

	"storage_secret_key": "Yandex.Cloud storage service secret key. \n" +
		"Used when a storage data/resource doesn't have a secret key explicitly specified.",

	"ymq_endpoint": "Yandex.Cloud Message Queue service endpoint. Default is \n" + defaultYMQEndpoint,

	"ymq_access_key": "Yandex.Cloud Message Queue service access key. \n" +
		"Used when a message queue resource doesn't have an access key explicitly specified.",

	"ymq_secret_key": "Yandex.Cloud Message Queue service secret key. \n" +
		"Used when a message queue resource doesn't have a secret key explicitly specified.",
}

func providerConfigure(ctx context.Context, d *schema.ResourceData, p *schema.Provider, emptyFolder bool) (interface{}, diag.Diagnostics) {
	config := Config{
		Token:                          d.Get("token").(string),
		ServiceAccountKeyFileOrContent: d.Get("service_account_key_file").(string),
		Zone:                           d.Get("zone").(string),
		FolderID:                       d.Get("folder_id").(string),
		CloudID:                        d.Get("cloud_id").(string),
		OrganizationID:                 d.Get("organization_id").(string),
		Endpoint:                       d.Get("endpoint").(string),
		Plaintext:                      d.Get("plaintext").(bool),
		Insecure:                       d.Get("insecure").(bool),
		MaxRetries:                     d.Get("max_retries").(int),
		StorageEndpoint:                d.Get("storage_endpoint").(string),
		StorageAccessKey:               d.Get("storage_access_key").(string),
		StorageSecretKey:               d.Get("storage_secret_key").(string),
		YMQEndpoint:                    d.Get("ymq_endpoint").(string),
		YMQAccessKey:                   d.Get("ymq_access_key").(string),
		YMQSecretKey:                   d.Get("ymq_secret_key").(string),
		userAgent:                      p.UserAgent("terraform-provider-yandex", version.ProviderVersion),
	}

	if emptyFolder {
		config.FolderID = ""
	}

	stopCtx, ok := schema.StopContext(ctx)
	if !ok {
		stopCtx = ctx
	}
	terraformVersion := p.TerraformVersion
	if terraformVersion == "" {
		// Terraform 0.12 introduced this field to the protocol
		// We can therefore assume that if it's missing it's 0.10 or 0.11
		terraformVersion = "0.11+compatible"
	}

	if err := config.initAndValidate(stopCtx, terraformVersion, false); err != nil {
		return nil, diag.FromErr(err)
	}

	return &config, nil

}

func validateSAKey(v interface{}, k string) (warnings []string, errors []error) {
	if v == nil || v.(string) == "" {
		return
	}

	saKey := v.(string)
	// if this is a path to file and we can stat it, assume it's ok
	if _, err := os.Stat(saKey); err == nil {
		return
	}

	// else check for a valid json data value
	var f map[string]interface{}
	if err := json.Unmarshal([]byte(saKey), &f); err != nil {
		errors = append(errors, fmt.Errorf("JSON in %q are not valid: %s", saKey, err))
	}

	return
}<|MERGE_RESOLUTION|>--- conflicted
+++ resolved
@@ -147,13 +147,8 @@
 			"yandex_certificate_manager_content":                      dataSourceYandexCertificateManagerContent(),
 			"yandex_certificate_manager_list":                         dataSourceYandexCertificateManagerList(),
 			"yandex_client_config":                                    dataSourceYandexClientConfig(),
-<<<<<<< HEAD
-=======
 			"yandex_cdn_origin_group":                                 dataSourceYandexCDNOriginGroup(),
 			"yandex_cdn_resource":                                     dataSourceYandexCDNResource(),
-			"yandex_container_registry":                               dataSourceYandexContainerRegistry(),
-			"yandex_container_repository":                             dataSourceYandexContainerRepository(),
->>>>>>> df6261a4
 			"yandex_compute_disk":                                     dataSourceYandexComputeDisk(),
 			"yandex_compute_disk_placement_group":                     dataSourceYandexComputeDiskPlacementGroup(),
 			"yandex_compute_image":                                    dataSourceYandexComputeImage(),
